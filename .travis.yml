--- conflicted
+++ resolved
@@ -8,7 +8,6 @@
 python:
   - 2.7
 
-<<<<<<< HEAD
 env:
   - TOXENV=py26
   - TOXENV=py27
@@ -17,13 +16,8 @@
   - TOXENV=py35
   - TOXENV=pypy
   - TOXENV=py27 COVERAGE_COVERAGE=yes
-=======
+
 sudo: false
-
-install:
-  - if [[ $TRAVIS_PYTHON_VERSION == '2.6' ]]; then pip install unittest2; fi
-  - python setup.py clean develop
->>>>>>> 8818a1cb
 
 install:
   - pip install -r requirements/tox.pip
